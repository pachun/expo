--- conflicted
+++ resolved
@@ -518,21 +518,16 @@
     }
 
     if (Platform.OS === 'ios') {
-<<<<<<< HEAD
+      describe('getDefaultCalendarAsync()', () => {
+        it('get default calendar', async () => {
+          const calendar = await Calendar.getDefaultCalendarAsync();
+
+          testCalendarShape(calendar);
+        });
+      });
+
       describe('requestRemindersPermissionsAsync()', () => {
         it('requests for Reminders permissions', async () => {
-=======
-      t.describe('getDefaultCalendarAsync()', () => {
-        t.it('get default calendar', async () => {
-          const calendar = await Calendar.getDefaultCalendarAsync();
-
-          testCalendarShape(calendar);
-        });
-      });
-
-      t.describe('requestRemindersPermissionsAsync()', () => {
-        t.it('requests for Reminders permissions', async () => {
->>>>>>> c9bc6df5
           const results = await Calendar.requestRemindersPermissionsAsync();
 
           expect(results.granted).toBe(true);
