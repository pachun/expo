--- conflicted
+++ resolved
@@ -7,7 +7,6 @@
 
 export const name = 'FileSystem';
 
-<<<<<<< HEAD
 export function canRunAsync({ isDetox }) {
   return !isDetox;
 }
@@ -23,9 +22,6 @@
   expect,
   ...t
 }) {
-=======
-export async function test({ describe, expect, it, ...t }) {
->>>>>>> c9bc6df5
   describe('FileSystem', () => {
     const throws = async run => {
       let error = null;
@@ -37,8 +33,6 @@
       expect(error).toBeTruthy();
     };
 
-<<<<<<< HEAD
-=======
     if (Constants.appOwnership === 'expo') {
       describe('managed workflow', () => {
         it('throws out-of-scope exceptions', async () => {
@@ -68,7 +62,6 @@
       return;
     }
 
->>>>>>> c9bc6df5
     it(
       'delete(idempotent) -> !exists -> download(md5, uri) -> exists ' + '-> delete -> !exists',
       async () => {
@@ -382,7 +375,6 @@
 
     it('delete(idempotent) -> download(md5) -> getInfo(size)', async () => {
       const localUri = FS.documentDirectory + 'download1.png';
-<<<<<<< HEAD
 
       await FS.deleteAsync(localUri, { idempotent: true });
 
@@ -400,45 +392,6 @@
 
       await FS.deleteAsync(localUri);
     }, 30000);
-
-    it('throws out-of-scope exceptions', async () => {
-      const p = FS.documentDirectory;
-
-      await throws(() => FS.getInfoAsync(p + '../hello/world'));
-      await throws(() => FS.readAsStringAsync(p + '../hello/world'));
-      await throws(() => FS.writeAsStringAsync(p + '../hello/world', ''));
-      await throws(() => FS.deleteAsync(p + '../hello/world'));
-      await throws(() => FS.deleteAsync(p));
-      await throws(() => FS.deleteAsync(FS.cacheDirectory));
-      await throws(() => FS.moveAsync({ from: p + '../a/b', to: 'c' }));
-      await throws(() => FS.moveAsync({ from: 'c', to: p + '../a/b' }));
-      await throws(() => FS.copyAsync({ from: p + '../a/b', to: 'c' }));
-      await throws(() => FS.copyAsync({ from: 'c', to: p + '../a/b' }));
-      await throws(() => FS.makeDirectoryAsync(p + '../hello/world'));
-      await throws(() => FS.readDirectoryAsync(p + '../hello/world'));
-      await throws(() => FS.downloadAsync('http://www.google.com', p + '../hello/world'));
-      await throws(() => FS.readDirectoryAsync(p + '../'));
-      await throws(() => FS.downloadAsync('http://www.google.com', p + '../hello/world'));
-    });
-=======
-
-      await FS.deleteAsync(localUri, { idempotent: true });
-
-      const { md5 } = await FS.downloadAsync(
-        'https://s3-us-west-1.amazonaws.com/test-suite-data/avatar2.png',
-        localUri,
-        { md5: true }
-      );
-      expect(md5).toBe('1e02045c10b8f1145edc7c8375998f87');
-
-      const { size, modificationTime } = await FS.getInfoAsync(localUri);
-      expect(size).toBe(3230);
-      const nowTime = 0.001 * new Date().getTime();
-      expect(nowTime - modificationTime).toBeLessThan(3600);
-
-      await FS.deleteAsync(localUri);
-    }, 30000);
->>>>>>> c9bc6df5
 
     it('missing parameters', async () => {
       const p = FS.documentDirectory + 'test';
